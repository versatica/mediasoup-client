--- conflicted
+++ resolved
@@ -1,10 +1,6 @@
 {
   "name": "mediasoup-client",
-<<<<<<< HEAD
-  "version": "3.2.11",
-=======
   "version": "3.3.0",
->>>>>>> 3f3e60b6
   "description": "mediasoup client side JavaScript library",
   "contributors": [
     "Iñaki Baz Castillo <ibc@aliax.net> (https://inakibaz.me)",
@@ -42,14 +38,6 @@
     "bowser": "^2.7.0",
     "debug": "^4.1.1",
     "events": "^3.0.0",
-<<<<<<< HEAD
-    "h264-profile-level-id": "^1.0.0",
-    "sdp-transform": "^2.13.0"
-  },
-  "devDependencies": {
-    "eslint": "^6.6.0",
-    "eslint-plugin-jest": "^23.0.2",
-=======
     "h264-profile-level-id": "^1.0.1",
     "sdp-transform": "^2.13.0"
   },
@@ -62,17 +50,13 @@
     "@typescript-eslint/parser": "^2.7.0",
     "eslint": "^6.6.0",
     "eslint-plugin-jest": "^23.0.4",
->>>>>>> 3f3e60b6
     "jest": "^24.9.0",
     "jest-tobetype": "^1.2.3",
     "node-mediastreamtrack": "0.1.0",
     "open-cli": "^5.0.0",
-<<<<<<< HEAD
-=======
     "tsc-watch": "^4.0.0",
     "tslint": "^5.20.1",
     "typescript": "^3.7.2",
->>>>>>> 3f3e60b6
     "uuid": "^3.3.3"
   }
 }