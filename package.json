{
  "name": "mediasoup-client",
  "version": "2.4.1",
  "description": "mediasoup client side JavaScript SDK",
  "author": "Iñaki Baz Castillo <ibc@aliax.net> (https://inakibaz.me)",
  "contributors": [
    "José Luis Millán <jmillan@aliax.net> (https://github.com/jmillan)"
  ],
  "homepage": "https://mediasoup.org",
  "license": "ISC",
  "repository": {
    "type": "git",
    "url": "https://github.com/versatica/mediasoup-client.git"
  },
  "scripts": {
    "lint": "eslint -c .eslintrc.js gulpfile.js lib",
    "build": "gulp dist:production"
  },
  "main": "lib-es5/index.js",
  "dependencies": {
    "babel-plugin-transform-builtin-classes": "^0.6.1",
    "bowser": "^1.9.3",
    "debug": "^4.1.0",
    "events": "^3.0.0",
<<<<<<< HEAD
    "sdp-transform": "^2.6.0"
=======
    "random-number": "^0.0.9",
    "sdp-transform": "^2.7.0"
>>>>>>> 0949c47a
  },
  "devDependencies": {
    "@babel/core": "^7.1.6",
    "@babel/plugin-transform-runtime": "^7.1.0",
    "@babel/preset-env": "^7.1.6",
    "browserify": "^16.2.3",
    "eslint": "^5.9.0",
    "eslint-plugin-import": "^2.14.0",
    "gulp": "^4.0.0",
    "gulp-babel": "^8.0.0",
    "gulp-eslint": "^5.0.0",
    "gulp-header": "^2.0.5",
    "gulp-plumber": "^1.2.1",
    "gulp-rename": "^1.4.0",
    "gulp-uglify-es": "^1.0.4",
    "gulp-util": "^3.0.8",
    "vinyl-buffer": "^1.0.1",
    "vinyl-source-stream": "^2.0.0"
  }
}<|MERGE_RESOLUTION|>--- conflicted
+++ resolved
@@ -22,12 +22,7 @@
     "bowser": "^1.9.3",
     "debug": "^4.1.0",
     "events": "^3.0.0",
-<<<<<<< HEAD
-    "sdp-transform": "^2.6.0"
-=======
-    "random-number": "^0.0.9",
     "sdp-transform": "^2.7.0"
->>>>>>> 0949c47a
   },
   "devDependencies": {
     "@babel/core": "^7.1.6",
