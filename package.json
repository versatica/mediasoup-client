--- conflicted
+++ resolved
@@ -28,11 +28,7 @@
   },
   "dependencies": {
     "awaitqueue": "^1.0.0",
-<<<<<<< HEAD
-    "bowser": "^2.6.0",
-=======
     "bowser": "^2.6.1",
->>>>>>> 969b60b7
     "debug": "^4.1.1",
     "events": "^3.0.0",
     "h264-profile-level-id": "^1.0.0",
