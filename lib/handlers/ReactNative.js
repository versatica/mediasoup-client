--- conflicted
+++ resolved
@@ -333,213 +333,6 @@
         });
     }
 }
-<<<<<<< HEAD
-
-class RecvHandler extends Handler
-{
-	constructor(data)
-	{
-		super(data);
-
-		// Map of MID, RTP parameters and RTCRtpReceiver indexed by local id.
-		// Value is an Object with mid and rtpParameters.
-		// @type {Map<String, Object>}
-		this._mapIdRtpParameters = new Map();
-	}
-
-	async receive({ id, kind, rtpParameters })
-	{
-		logger.debug('receive() [id:%s, kind:%s]', id, kind);
-
-		const localId = id;
-		const mid = kind;
-		let streamId = rtpParameters.rtcp.cname;
-
-		// NOTE: In React-Native  we cannot reuse the same remote MediaStream for new
-		// remote tracks. This is because react-native-webrtc does not react on new
-		// tracks generated within already existing streams, so force the streamId
-		// to be different.
-		logger.debug(
-			'receive() | forcing a random remote streamId to avoid well known bug in react-native-webrtc');
-
-		streamId += `-hack-${utils.generateRandomNumber()}`;
-
-		this._remoteSdp.receive(
-			{
-				mid,
-				kind,
-				offerRtpParameters : rtpParameters,
-				streamId,
-				trackId            : localId
-			});
-
-		const offer = { type: 'offer', sdp: this._remoteSdp.getSdp() };
-
-		logger.debug(
-			'receive() | calling pc.setRemoteDescription() [offer:%o]', offer);
-
-		const offerDesc = new RTCSessionDescription(offer);
-
-		await this._pc.setRemoteDescription(offerDesc);
-
-		let answer = await this._pc.createAnswer();
-		const localSdpObject = sdpTransform.parse(answer.sdp);
-		const answerMediaObject = localSdpObject.media
-			.find((m) => String(m.mid) === mid);
-
-		// May need to modify codec parameters in the answer based on codec
-		// parameters in the offer.
-		sdpCommonUtils.applyCodecParameters(
-			{
-				offerRtpParameters : rtpParameters,
-				answerMediaObject
-			});
-
-		answer = { type: 'answer', sdp: sdpTransform.write(localSdpObject) };
-
-		if (!this._transportReady)
-			await this._setupTransport({ localDtlsRole: 'client', localSdpObject });
-
-		logger.debug(
-			'receive() | calling pc.setLocalDescription() [answer:%o]', answer);
-
-		const answerDesc = new RTCSessionDescription(answer);
-
-		await this._pc.setLocalDescription(answerDesc);
-
-		const stream = this._pc.getRemoteStreams()
-			.find((s) => s.id === streamId);
-		const track = stream.getTrackById(localId);
-
-		if (!track)
-			throw new Error('remote track not found');
-
-		// Insert into the map.
-		this._mapIdRtpParameters.set(localId, { mid, rtpParameters });
-
-		return { localId, track };
-	}
-
-	async stopReceiving({ localId })
-	{
-		logger.debug('stopReceiving() [localId:%s]', localId);
-
-		const { mid, rtpParameters } = this._mapIdRtpParameters.get(localId);
-
-		// Remove from the map.
-		this._mapIdRtpParameters.delete(localId);
-
-		this._remoteSdp.planBStopReceiving(
-			{ mid, offerRtpParameters: rtpParameters });
-
-		const offer = { type: 'offer', sdp: this._remoteSdp.getSdp() };
-
-		logger.debug(
-			'stopReceiving() | calling pc.setRemoteDescription() [offer:%o]', offer);
-
-		const offerDesc = new RTCSessionDescription(offer);
-
-		await this._pc.setRemoteDescription(offerDesc);
-
-		const answer = await this._pc.createAnswer();
-
-		logger.debug(
-			'stopReceiving() | calling pc.setLocalDescription() [answer:%o]', answer);
-
-		await this._pc.setLocalDescription(answer);
-	}
-
-	async getReceiverStats({ localId }) // eslint-disable-line no-unused-vars
-	{
-		throw new UnsupportedError('not implemented');
-	}
-
-	async receiveDataChannel({ sctpStreamParameters, label, protocol })
-	{
-		logger.debug('receiveDataChannel()');
-
-		const {
-			streamId,
-			ordered,
-			maxPacketLifeTime,
-			maxRetransmits
-		} = sctpStreamParameters;
-
-		const options =
-		{
-			negotiated        : true,
-			id                : streamId,
-			ordered,
-			maxPacketLifeTime,
-			maxRetransmitTime : maxPacketLifeTime, // NOTE: Old spec.
-			maxRetransmits,
-			protocol
-		};
-
-		logger.debug('DataChannel options:%o', options);
-
-		const dataChannel = this._pc.createDataChannel(label, options);
-
-		// If this is the first DataChannel we need to create the SDP offer with
-		// m=application section.
-		if (!this._hasDataChannelMediaSection)
-		{
-			this._remoteSdp.receiveSctpAssociation({ oldDataChannelSpec: true });
-
-			const offer = { type: 'offer', sdp: this._remoteSdp.getSdp() };
-
-			logger.debug(
-				'receiveDataChannel() | calling pc.setRemoteDescription() [offer:%o]', offer);
-
-			await this._pc.setRemoteDescription(offer);
-
-			const answer = await this._pc.createAnswer();
-
-			if (!this._transportReady)
-			{
-				const localSdpObject = sdpTransform.parse(answer.sdp);
-
-				await this._setupTransport({ localDtlsRole: 'client', localSdpObject });
-			}
-
-			logger.debug(
-				'receiveDataChannel() | calling pc.setRemoteDescription() [answer:%o]', answer);
-
-			await this._pc.setLocalDescription(answer);
-
-			this._hasDataChannelMediaSection = true;
-		}
-
-		return { dataChannel };
-	}
-
-	async restartIce({ iceParameters })
-	{
-		logger.debug('restartIce()');
-
-		// Provide the remote SDP handler with new remote ICE parameters.
-		this._remoteSdp.updateIceParameters(iceParameters);
-
-		if (!this._transportReady)
-			return;
-
-		const offer = { type: 'offer', sdp: this._remoteSdp.getSdp() };
-
-		logger.debug(
-			'restartIce() | calling pc.setRemoteDescription() [offer:%o]', offer);
-
-		const offerDesc = new RTCSessionDescription(offer);
-
-		await this._pc.setRemoteDescription(offerDesc);
-
-		const answer = await this._pc.createAnswer();
-
-		logger.debug(
-			'restartIce() | calling pc.setLocalDescription() [answer:%o]', answer);
-
-		await this._pc.setLocalDescription(answer);
-	}
-=======
 exports.SendHandler = SendHandler;
 class RecvHandler extends Handler {
     constructor(data) {
@@ -668,7 +461,6 @@
             yield this._pc.setLocalDescription(answer);
         });
     }
->>>>>>> 3f3e60b6
 }
 class ReactNative {
     static get label() {
